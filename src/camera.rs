--- conflicted
+++ resolved
@@ -19,13 +19,8 @@
 use ggez;
 use ggez::GameResult;
 use ggez::graphics;
-<<<<<<< HEAD
 use ggez::graphics::{Point2, Vector2};
 use ggez::nalgebra as na;
-=======
-use ggez::nalgebra as na;
-use ggez::graphics::{Vector2};
->>>>>>> 9b16b90a
 
 // Hmm.  Could, instead, use a 2d transformation
 // matrix, or create one of such.
@@ -36,11 +31,7 @@
 }
 
 impl Camera {
-<<<<<<< HEAD
-    pub fn new(screen_width: u32, screen_height: u32, view_width: f64, view_height: f64) -> Self {
-=======
     pub fn new(screen_width: u32, screen_height: u32, view_width: f32, view_height: f32) -> Self {
->>>>>>> 9b16b90a
         let screen_size = Vector2::new(screen_width as f32, screen_height as f32);
         let view_size = Vector2::new(view_width as f32, view_height as f32);
         Camera {
