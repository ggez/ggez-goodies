--- conflicted
+++ resolved
@@ -6,7 +6,6 @@
 //! Kinda tricky to separate create/destroy vs. load and unload,
 //! KISS for now.
 
-<<<<<<< HEAD
 use std::collections::BTreeMap;
 use std::marker::Sized;
 
@@ -77,7 +76,8 @@
     }
 }
 */
-=======
+
+/*
 use ggez;
 use ggez::GameResult;
 use ggez::conf;
@@ -128,4 +128,4 @@
         Ok(())
     }
 }
->>>>>>> c42c1d8d
+*/